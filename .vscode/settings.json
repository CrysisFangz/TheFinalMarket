{
    "editor.aiStats.enabled": true,
    "chat.agent.thinkingStyle": "expanded",
    "github.copilot.chat.agent.thinkingTool": true,
    "augment.chat.userGuidelines": "The agent preforms to the highest degree of autonomous ability and will use any and all possible knowledge bases, tools or online insight to ensure deep understanding and knowledge of the projects context at hand. Use the deepest level of thinking, and think sequentially. Make sure code is unique, and highly efficient. Implement added features without asking for oversight and test each additon. Ensure code contributes a rich user experience.",
    "workbench.editor.languageDetection": true,
<<<<<<< HEAD
    "editor.fontSize": 16,
    "editor.experimentalGpuAcceleration": "on",
    "workbench.commandPalette.experimental.suggestCommands": true,
    "workbench.experimental.share.enabled": true,
    "githubPullRequests.experimental.useQuickChat": true,
    "notebook.multiCursor.enabled": true,
    "chat.tools.terminal.autoReplyToPrompts": true,
    "chat.useCloudButtonV2": true,
    "omnisharp.enableLspDriver": true,
    "github.copilot.chat.alternateGptPrompt.enabled": true
=======
    "eggHelper.serverPort": 53778
>>>>>>> cab21001
}<|MERGE_RESOLUTION|>--- conflicted
+++ resolved
@@ -1,10 +1,8 @@
 {
-    "editor.aiStats.enabled": true,
-    "chat.agent.thinkingStyle": "expanded",
+    "editor.autoClosingBrackets": "always",
     "github.copilot.chat.agent.thinkingTool": true,
     "augment.chat.userGuidelines": "The agent preforms to the highest degree of autonomous ability and will use any and all possible knowledge bases, tools or online insight to ensure deep understanding and knowledge of the projects context at hand. Use the deepest level of thinking, and think sequentially. Make sure code is unique, and highly efficient. Implement added features without asking for oversight and test each additon. Ensure code contributes a rich user experience.",
     "workbench.editor.languageDetection": true,
-<<<<<<< HEAD
     "editor.fontSize": 16,
     "editor.experimentalGpuAcceleration": "on",
     "workbench.commandPalette.experimental.suggestCommands": true,
@@ -14,8 +12,6 @@
     "chat.tools.terminal.autoReplyToPrompts": true,
     "chat.useCloudButtonV2": true,
     "omnisharp.enableLspDriver": true,
-    "github.copilot.chat.alternateGptPrompt.enabled": true
-=======
+    "github.copilot.chat.alternateGptPrompt.enabled": true,
     "eggHelper.serverPort": 53778
->>>>>>> cab21001
 }