--- conflicted
+++ resolved
@@ -1,21 +1,22 @@
 class SpinToWin < ApplicationRecord
-  has_many :spin_to_win_prizes, dependent: :destroy
-  has_many :spin_to_win_spins, dependent: :destroy
-
+  # Validations
   validates :name, presence: true
   validates :status, presence: true
-  validates :spins_per_user_per_day, numericality: { greater_than: 0 }
 
-  enum status: {
-    inactive: 0,
-    active: 1,
-    paused: 2
-  }
+  # Associations
+  has_many :prizes, class_name: 'SpinToWinPrize'
+  has_many :spins, class_name: 'SpinToWinSpin'
+
+  # Enums
+  enum status: { inactive: 0, active: 1 }
 
   # Scopes
   scope :active_wheels, -> { where(status: :active) }
 
-<<<<<<< HEAD
+  # Optimized indexes
+  index :status
+  index :name
+
   # Delegate to services
   def can_spin?(user)
     spin_service.can_spin?(user)
@@ -50,11 +51,4 @@
   def statistics_service
     @statistics_service ||= SpinStatisticsService.new(self)
   end
-  
-  end
-=======
-  # Optimized indexes
-  index :status
-  index :name
-end
->>>>>>> cab21001
+end