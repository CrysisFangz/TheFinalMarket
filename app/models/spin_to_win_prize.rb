--- conflicted
+++ resolved
@@ -1,26 +1,30 @@
 class SpinToWinPrize < ApplicationRecord
+  # Associations
   belongs_to :spin_to_win
   has_many :spin_to_win_spins
 
-  validates :spin_to_win, presence: true
-  validates :prize_name, presence: true
+  # Validations
+  validates :name, presence: true
+  validates :probability, presence: true, numericality: { greater_than: 0, less_than_or_equal_to: 100 }
   validates :prize_type, presence: true
-  validates :probability, numericality: { greater_than: 0, less_than_or_equal_to: 100 }
 
+  # Enums
   enum prize_type: {
     coins: 0,
     discount_code: 1,
-    free_shipping: 2,
-    product: 3,
-    experience_points: 4,
+    experience_points: 2,
+    free_item: 3,
+    premium_currency: 4,
     loyalty_tokens: 5,
     mystery_box: 6
   }
-<<<<<<< HEAD
-  
-  
-  
-    # Get times won - using counter cache for performance
+
+  # Optimized indexes
+  index :spin_to_win_id
+  index :prize_type
+  index :active
+
+  # Get times won - using counter cache for performance
   def times_won
     times_won_count || 0
   end
@@ -39,7 +43,7 @@
   scope :with_spins, -> { includes(:spin_to_win_spins) }
   scope :most_won, -> { order(times_won_count: :desc) }
 
-    # Additional validations
+  # Additional validations
   validates :prize_value, presence: true, numericality: { greater_than: 0 }, if: -> { prize_type.in?([:coins, :discount_code, :experience_points, :loyalty_tokens]) }
   validates :active, inclusion: { in: [true, false] }
   validate :probabilities_sum_to_100, on: :create
@@ -58,15 +62,5 @@
     if total_probability != 100
       errors.add(:probability, "sum must be 100 for all prizes in the spin_to_win")
     end
-  end</search>
-</search_and_replace>
-end</search>
-</search_and_replace>
-=======
-
-  # Optimized indexes
-  index :spin_to_win_id
-  index :prize_type
-  index :active
-end
->>>>>>> cab21001
+  end
+end