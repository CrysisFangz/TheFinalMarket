# frozen_string_literal: true

# Domain Event: Represents a reputation points gain for a user
# Follows event sourcing pattern with immutable state and audit trail
class ReputationGainedEvent
  include ActiveModel::Model
  include ActiveEvent::Event

  # Event metadata
  attribute :event_id, :string
  attribute :aggregate_id, :string
  attribute :timestamp, :datetime
  attribute :version, :integer
  attribute :metadata, default: {}

  # Domain data
  attribute :user_id, :integer
  attribute :points_gained, :integer
  attribute :reason, :string
  attribute :source_type, :string # 'purchase', 'review', 'referral', etc.
  attribute :source_id, :string # ID of the source entity
  attribute :reputation_multiplier, :decimal, default: 1.0
  attribute :context_data, default: {}

  validates :user_id, :points_gained, :reason, presence: true
  validates :points_gained, numericality: { greater_than: 0 }
  validates :reputation_multiplier, numericality: { greater_than_or_equal_to: 0.1, less_than_or_equal_to: 5.0 }

  # Initialize with aggregate and domain data
  def initialize(aggregate_id, user_id:, points_gained:, reason:, source_type: nil, source_id: nil,
                 reputation_multiplier: 1.0, context_data: {}, event_id: nil, timestamp: nil, version: nil, metadata: {})
    @aggregate_id = aggregate_id
    @user_id = user_id
    @points_gained = points_gained
    @reason = reason
    @source_type = source_type
    @source_id = source_id
    @reputation_multiplier = reputation_multiplier
    @context_data = context_data
    @event_id = event_id || SecureRandom.uuid
    @timestamp = timestamp || Time.current
    @version = version
    @metadata = metadata

    super()
  end

  # Calculate actual points to award (considering multiplier)
  def actual_points_gained
    (points_gained * reputation_multiplier).round
  end

  # Event type for storage and routing
  def event_type
    'ReputationGainedEvent'
  end

  # Serialize for storage
  def event_data
    {
      user_id: user_id,
      points_gained: points_gained,
      reason: reason,
      source_type: source_type,
      source_id: source_id,
      reputation_multiplier: reputation_multiplier,
      context_data: context_data
    }
  end

  # Human readable description
  def description
    "User #{user_id} gained #{actual_points_gained} reputation points for: #{reason}"
  end
end

# Domain Event: Represents a reputation points loss for a user
class ReputationLostEvent
  include ActiveModel::Model
  include ActiveEvent::Event

  attribute :event_id, :string
  attribute :aggregate_id, :string
  attribute :timestamp, :datetime
  attribute :version, :integer
  attribute :metadata, default: {}

  attribute :user_id, :integer
  attribute :points_lost, :integer
  attribute :reason, :string
  attribute :violation_type, :string # 'spam', 'harassment', 'fraud', etc.
  attribute :severity_level, :string # 'low', 'medium', 'high', 'critical'
  attribute :context_data, default: {}

  validates :user_id, :points_lost, :reason, :violation_type, presence: true
  validates :points_lost, numericality: { greater_than: 0 }
  validates :severity_level, inclusion: { in: %w[low medium high critical] }

  def initialize(aggregate_id, user_id:, points_lost:, reason:, violation_type:, severity_level: 'medium',
                 context_data: {}, event_id: nil, timestamp: nil, version: nil, metadata: {})
    @aggregate_id = aggregate_id
    @user_id = user_id
    @points_lost = points_lost
    @reason = reason
    @violation_type = violation_type
    @severity_level = severity_level
    @context_data = context_data
    @event_id = event_id || SecureRandom.uuid
    @timestamp = timestamp || Time.current
    @version = version
    @metadata = metadata

    super()
  end

  def event_type
    'ReputationLostEvent'
  end

  def event_data
    {
      user_id: user_id,
      points_lost: points_lost,
      reason: reason,
      violation_type: violation_type,
      severity_level: severity_level,
      context_data: context_data
    }
  end

  def description
    "User #{user_id} lost #{points_lost} reputation points for #{violation_type}: #{reason}"
  end
end

# Domain Event: Represents a complete reputation reset for a user
class ReputationResetEvent
  include ActiveModel::Model
  include ActiveEvent::Event

  attribute :event_id, :string
  attribute :aggregate_id, :string
  attribute :timestamp, :datetime
  attribute :version, :integer
  attribute :metadata, default: {}

  attribute :user_id, :integer
  attribute :previous_score, :integer
  attribute :reset_reason, :string
  attribute :admin_user_id, :integer
  attribute :context_data, default: {}

  validates :user_id, :previous_score, :reset_reason, :admin_user_id, presence: true

  def initialize(aggregate_id, user_id:, previous_score:, reset_reason:, admin_user_id:,
                 context_data: {}, event_id: nil, timestamp: nil, version: nil, metadata: {})
    @aggregate_id = aggregate_id
    @user_id = user_id
    @previous_score = previous_score
    @reset_reason = reset_reason
    @admin_user_id = admin_user_id
    @context_data = context_data
    @event_id = event_id || SecureRandom.uuid
    @timestamp = timestamp || Time.current
    @version = version
    @metadata = metadata

    super()
  end

  def event_type
    'ReputationResetEvent'
  end

  def event_data
    {
      user_id: user_id,
      previous_score: previous_score,
      reset_reason: reset_reason,
      admin_user_id: admin_user_id,
      context_data: context_data
    }
  end

  def description
    "User #{user_id} reputation reset from #{previous_score} by admin #{admin_user_id}: #{reset_reason}"
  end
end

# Domain Event: Represents a reputation level change for a user
class ReputationLevelChangedEvent
  include ActiveModel::Model
  include ActiveEvent::Event

  attribute :event_id, :string
  attribute :aggregate_id, :string
  attribute :timestamp, :datetime
  attribute :version, :integer
  attribute :metadata, default: {}

  attribute :user_id, :integer
  attribute :old_level, :string
  attribute :new_level, :string
  attribute :score_threshold, :integer
  attribute :trigger_event_id, :string
  attribute :context_data, default: {}

  validates :user_id, :old_level, :new_level, :score_threshold, presence: true
  validates :old_level, :new_level, inclusion: { in: %w[restricted probation regular trusted exemplary] }

  def initialize(aggregate_id, user_id:, old_level:, new_level:, score_threshold:, trigger_event_id: nil,
                 context_data: {}, event_id: nil, timestamp: nil, version: nil, metadata: {})
    @aggregate_id = aggregate_id
    @user_id = user_id
    @old_level = old_level
    @new_level = new_level
    @score_threshold = score_threshold
    @trigger_event_id = trigger_event_id
    @context_data = context_data
    @event_id = event_id || SecureRandom.uuid
    @timestamp = timestamp || Time.current
    @version = version
    @metadata = metadata

    super()
  end

  def event_type
    'ReputationLevelChangedEvent'
  end

  def event_data
    {
      user_id: user_id,
      old_level: old_level,
      new_level: new_level,
      score_threshold: score_threshold,
      trigger_event_id: trigger_event_id,
      context_data: context_data
    }
  end

  def description
    "User #{user_id} leveled up from #{old_level} to #{new_level} at score #{score_threshold}"
  end

  def level_up?
    ReputationLevel.new(new_level).rank > ReputationLevel.new(old_level).rank
  end

  def level_down?
    ReputationLevel.new(new_level).rank < ReputationLevel.new(old_level).rank
  end
end

# Value Object: Represents reputation level with ranking and permissions
class ReputationLevel
  attr_reader :name, :rank, :min_score, :max_score, :permissions

  def initialize(name)
    @name = name.to_s
    @rank = level_rankings[name.to_sym]
    @min_score, @max_score = level_score_ranges[name.to_sym]
    @permissions = level_permissions[name.to_sym] || []
  end

  def self.all_levels
    %i[restricted probation regular trusted exemplary]
  end

  def self.from_score(score)
    all_levels.find do |level|
      range = level_score_ranges[level]
      score >= range.first && (range.last.nil? || score <= range.last)
    end || :restricted
  end

  def allows?(permission)
    permissions.include?(permission.to_sym)
  end

  def can_post_content?
    allows?(:post_content)
  end

  def can_moderate?
    allows?(:moderate_content)
  end

  def can_access_premium_features?
    allows?(:premium_features)
  end

  private

  def level_rankings
    {
      restricted: 1,
      probation: 2,
      regular: 3,
      trusted: 4,
      exemplary: 5
    }
  end

  def level_score_ranges
    {
      restricted: [-Float::INFINITY, -50],
      probation: [-49, 0],
      regular: [1, 100],
      trusted: [101, 500],
      exemplary: [501, Float::INFINITY]
    }
  end

  def level_permissions
    {
      restricted: [],
      probation: [:read_content],
      regular: [:read_content, :post_content, :comment],
      trusted: [:read_content, :post_content, :comment, :premium_features, :early_access],
      exemplary: [:read_content, :post_content, :comment, :premium_features, :early_access, :moderate_content, :priority_support]
    }
  end
end

# Enhanced ActiveRecord model for storing reputation events
# Optimized for high-performance reputation queries with proper indexing
class UserReputationEvent < ApplicationRecord
<<<<<<< HEAD
  belongs_to :user, counter_cache: :reputation_score

  # Validations for data integrity
  validates :points, presence: true, numericality: { only_integer: true, allow_nil: false }
  validates :reason, presence: true, length: { maximum: 255 }

  # Scopes for efficient querying
  scope :by_user, ->(user_id) { where(user_id: user_id) }
  scope :recent, -> { order(created_at: :desc) }
  scope :positive_points, -> { where('points > 0') }
  scope :negative_points, -> { where('points < 0') }

  # Methods for business logic
  def positive?
    points > 0
  end

  def negative?
    points < 0
  end

  # Ensure immutability for certain fields (override update if needed)
  before_update :prevent_updates_to_critical_fields

  private

  def prevent_updates_to_critical_fields
    # Prevent updates to points and reason after creation to maintain event integrity
    errors.add(:base, 'Cannot update points or reason after creation') if points_changed? || reason_changed?
    throw(:abort) if errors.any?
=======
  # Table name and primary key
  self.table_name = 'user_reputation_events'
  self.primary_key = 'id'

  # Relationships
  belongs_to :user, class_name: 'User', foreign_key: 'user_id'

  # Enums for better type safety
  enum event_type: {
    reputation_gained: 'reputation_gained',
    reputation_lost: 'reputation_lost',
    reputation_reset: 'reputation_reset',
    reputation_level_changed: 'reputation_level_changed'
  }

  enum reputation_level: {
    restricted: 'restricted',
    probation: 'probation',
    regular: 'regular',
    trusted: 'trusted',
    exemplary: 'exemplary'
  }

  # Validations
  validates :user_id, :event_type, :points_change, presence: true
  validates :points_change, numericality: { greater_than_or_equal_to: -1000, less_than_or_equal_to: 1000 }
  validates :reason, presence: true, length: { maximum: 500 }
  validates :source_type, length: { maximum: 100 }, allow_nil: true
  validates :violation_type, inclusion: { in: %w[spam harassment fraud scam inappropriate_content] }, allow_nil: true
  validates :severity_level, inclusion: { in: %w[low medium high critical] }, allow_nil: true

  # Scopes for efficient querying
  scope :recent, ->(days = 30) { where('created_at >= ?', days.days.ago) }
  scope :by_user, ->(user_id) { where(user_id: user_id) }
  scope :gains, -> { where('points_change > 0') }
  scope :losses, -> { where('points_change < 0') }
  scope :by_event_type, ->(type) { where(event_type: type) }
  scope :by_level, ->(level) { where(reputation_level: level) }
  scope :high_impact, -> { where('ABS(points_change) >= 50') }

  # Optimized indexes (these would be added via migration)
  # add_index :user_reputation_events, [:user_id, :created_at]
  # add_index :user_reputation_events, [:event_type, :created_at]
  # add_index :user_reputation_events, [:reputation_level, :user_id]
  # add_index :user_reputation_events, :source_type
  # add_index :user_reputation_events, :points_change

  # Instance methods
  def gain?
    points_change.positive?
  end

  def loss?
    points_change.negative?
  end

  def high_impact?
    points_change.abs >= 50
  end

  def reputation_level_object
    @reputation_level_object ||= ReputationLevel.new(reputation_level)
  end

  def description
    case event_type.to_sym
    when :reputation_gained
      "Gained #{points_change.abs} points: #{reason}"
    when :reputation_lost
      "Lost #{points_change.abs} points (#{violation_type}): #{reason}"
    when :reputation_reset
      "Reputation reset: #{reason}"
    when :reputation_level_changed
      "Level changed from #{previous_level} to #{reputation_level}: #{reason}"
    else
      "Reputation event: #{reason}"
    end
  end

  # Class methods for analytics and reporting
  def self.total_points_for_user(user_id)
    where(user_id: user_id).sum(:points_change)
  end

  def self.average_points_change
    average(:points_change).to_f
  end

  def self.reputation_distribution
    group(:reputation_level).count
  end

  def self.top_contributors(limit = 10)
    gains.joins(:user)
         .select('users.*, SUM(points_change) as total_points')
         .group('users.id')
         .order('total_points DESC')
         .limit(limit)
  end

  # Circuit breaker integration for resilience
  def self.with_reputation_circuit_breaker
    ReputationCircuitBreaker.execute do
      yield self
    end
  end

  private

  # Custom validation methods
  def validate_points_change
    if event_type == 'reputation_lost' && points_change.positive?
      errors.add(:points_change, 'must be negative for reputation loss events')
    elsif event_type == 'reputation_gained' && points_change.negative?
      errors.add(:points_change, 'must be positive for reputation gain events')
    end
  end

  def validate_violation_data
    if event_type == 'reputation_lost' && violation_type.blank?
      errors.add(:violation_type, 'is required for reputation loss events')
    end
  end
end

# Circuit Breaker for reputation operations
class ReputationCircuitBreaker
  include CircuitBreakerPattern

  def self.execute
    circuit_breaker = CircuitBreaker.new(
      failure_threshold: 5,
      recovery_timeout: 30.seconds,
      expected_exception: [ActiveRecord::ConnectionTimeoutError, ActiveRecord::StatementInvalid]
    )

    circuit_breaker.execute do
      yield
    end
>>>>>>> cab21001
  end
end<|MERGE_RESOLUTION|>--- conflicted
+++ resolved
@@ -1,370 +1,21 @@
 # frozen_string_literal: true
 
-# Domain Event: Represents a reputation points gain for a user
-# Follows event sourcing pattern with immutable state and audit trail
-class ReputationGainedEvent
-  include ActiveModel::Model
-  include ActiveEvent::Event
-
-  # Event metadata
-  attribute :event_id, :string
-  attribute :aggregate_id, :string
-  attribute :timestamp, :datetime
-  attribute :version, :integer
-  attribute :metadata, default: {}
-
-  # Domain data
-  attribute :user_id, :integer
-  attribute :points_gained, :integer
-  attribute :reason, :string
-  attribute :source_type, :string # 'purchase', 'review', 'referral', etc.
-  attribute :source_id, :string # ID of the source entity
-  attribute :reputation_multiplier, :decimal, default: 1.0
-  attribute :context_data, default: {}
-
-  validates :user_id, :points_gained, :reason, presence: true
-  validates :points_gained, numericality: { greater_than: 0 }
-  validates :reputation_multiplier, numericality: { greater_than_or_equal_to: 0.1, less_than_or_equal_to: 5.0 }
-
-  # Initialize with aggregate and domain data
-  def initialize(aggregate_id, user_id:, points_gained:, reason:, source_type: nil, source_id: nil,
-                 reputation_multiplier: 1.0, context_data: {}, event_id: nil, timestamp: nil, version: nil, metadata: {})
-    @aggregate_id = aggregate_id
-    @user_id = user_id
-    @points_gained = points_gained
-    @reason = reason
-    @source_type = source_type
-    @source_id = source_id
-    @reputation_multiplier = reputation_multiplier
-    @context_data = context_data
-    @event_id = event_id || SecureRandom.uuid
-    @timestamp = timestamp || Time.current
-    @version = version
-    @metadata = metadata
-
-    super()
-  end
-
-  # Calculate actual points to award (considering multiplier)
-  def actual_points_gained
-    (points_gained * reputation_multiplier).round
-  end
-
-  # Event type for storage and routing
-  def event_type
-    'ReputationGainedEvent'
-  end
-
-  # Serialize for storage
-  def event_data
-    {
-      user_id: user_id,
-      points_gained: points_gained,
-      reason: reason,
-      source_type: source_type,
-      source_id: source_id,
-      reputation_multiplier: reputation_multiplier,
-      context_data: context_data
-    }
-  end
-
-  # Human readable description
-  def description
-    "User #{user_id} gained #{actual_points_gained} reputation points for: #{reason}"
-  end
-end
-
-# Domain Event: Represents a reputation points loss for a user
-class ReputationLostEvent
-  include ActiveModel::Model
-  include ActiveEvent::Event
-
-  attribute :event_id, :string
-  attribute :aggregate_id, :string
-  attribute :timestamp, :datetime
-  attribute :version, :integer
-  attribute :metadata, default: {}
-
-  attribute :user_id, :integer
-  attribute :points_lost, :integer
-  attribute :reason, :string
-  attribute :violation_type, :string # 'spam', 'harassment', 'fraud', etc.
-  attribute :severity_level, :string # 'low', 'medium', 'high', 'critical'
-  attribute :context_data, default: {}
-
-  validates :user_id, :points_lost, :reason, :violation_type, presence: true
-  validates :points_lost, numericality: { greater_than: 0 }
-  validates :severity_level, inclusion: { in: %w[low medium high critical] }
-
-  def initialize(aggregate_id, user_id:, points_lost:, reason:, violation_type:, severity_level: 'medium',
-                 context_data: {}, event_id: nil, timestamp: nil, version: nil, metadata: {})
-    @aggregate_id = aggregate_id
-    @user_id = user_id
-    @points_lost = points_lost
-    @reason = reason
-    @violation_type = violation_type
-    @severity_level = severity_level
-    @context_data = context_data
-    @event_id = event_id || SecureRandom.uuid
-    @timestamp = timestamp || Time.current
-    @version = version
-    @metadata = metadata
-
-    super()
-  end
-
-  def event_type
-    'ReputationLostEvent'
-  end
-
-  def event_data
-    {
-      user_id: user_id,
-      points_lost: points_lost,
-      reason: reason,
-      violation_type: violation_type,
-      severity_level: severity_level,
-      context_data: context_data
-    }
-  end
-
-  def description
-    "User #{user_id} lost #{points_lost} reputation points for #{violation_type}: #{reason}"
-  end
-end
-
-# Domain Event: Represents a complete reputation reset for a user
-class ReputationResetEvent
-  include ActiveModel::Model
-  include ActiveEvent::Event
-
-  attribute :event_id, :string
-  attribute :aggregate_id, :string
-  attribute :timestamp, :datetime
-  attribute :version, :integer
-  attribute :metadata, default: {}
-
-  attribute :user_id, :integer
-  attribute :previous_score, :integer
-  attribute :reset_reason, :string
-  attribute :admin_user_id, :integer
-  attribute :context_data, default: {}
-
-  validates :user_id, :previous_score, :reset_reason, :admin_user_id, presence: true
-
-  def initialize(aggregate_id, user_id:, previous_score:, reset_reason:, admin_user_id:,
-                 context_data: {}, event_id: nil, timestamp: nil, version: nil, metadata: {})
-    @aggregate_id = aggregate_id
-    @user_id = user_id
-    @previous_score = previous_score
-    @reset_reason = reset_reason
-    @admin_user_id = admin_user_id
-    @context_data = context_data
-    @event_id = event_id || SecureRandom.uuid
-    @timestamp = timestamp || Time.current
-    @version = version
-    @metadata = metadata
-
-    super()
-  end
-
-  def event_type
-    'ReputationResetEvent'
-  end
-
-  def event_data
-    {
-      user_id: user_id,
-      previous_score: previous_score,
-      reset_reason: reset_reason,
-      admin_user_id: admin_user_id,
-      context_data: context_data
-    }
-  end
-
-  def description
-    "User #{user_id} reputation reset from #{previous_score} by admin #{admin_user_id}: #{reset_reason}"
-  end
-end
-
-# Domain Event: Represents a reputation level change for a user
-class ReputationLevelChangedEvent
-  include ActiveModel::Model
-  include ActiveEvent::Event
-
-  attribute :event_id, :string
-  attribute :aggregate_id, :string
-  attribute :timestamp, :datetime
-  attribute :version, :integer
-  attribute :metadata, default: {}
-
-  attribute :user_id, :integer
-  attribute :old_level, :string
-  attribute :new_level, :string
-  attribute :score_threshold, :integer
-  attribute :trigger_event_id, :string
-  attribute :context_data, default: {}
-
-  validates :user_id, :old_level, :new_level, :score_threshold, presence: true
-  validates :old_level, :new_level, inclusion: { in: %w[restricted probation regular trusted exemplary] }
-
-  def initialize(aggregate_id, user_id:, old_level:, new_level:, score_threshold:, trigger_event_id: nil,
-                 context_data: {}, event_id: nil, timestamp: nil, version: nil, metadata: {})
-    @aggregate_id = aggregate_id
-    @user_id = user_id
-    @old_level = old_level
-    @new_level = new_level
-    @score_threshold = score_threshold
-    @trigger_event_id = trigger_event_id
-    @context_data = context_data
-    @event_id = event_id || SecureRandom.uuid
-    @timestamp = timestamp || Time.current
-    @version = version
-    @metadata = metadata
-
-    super()
-  end
-
-  def event_type
-    'ReputationLevelChangedEvent'
-  end
-
-  def event_data
-    {
-      user_id: user_id,
-      old_level: old_level,
-      new_level: new_level,
-      score_threshold: score_threshold,
-      trigger_event_id: trigger_event_id,
-      context_data: context_data
-    }
-  end
-
-  def description
-    "User #{user_id} leveled up from #{old_level} to #{new_level} at score #{score_threshold}"
-  end
-
-  def level_up?
-    ReputationLevel.new(new_level).rank > ReputationLevel.new(old_level).rank
-  end
-
-  def level_down?
-    ReputationLevel.new(new_level).rank < ReputationLevel.new(old_level).rank
-  end
-end
-
-# Value Object: Represents reputation level with ranking and permissions
-class ReputationLevel
-  attr_reader :name, :rank, :min_score, :max_score, :permissions
-
-  def initialize(name)
-    @name = name.to_s
-    @rank = level_rankings[name.to_sym]
-    @min_score, @max_score = level_score_ranges[name.to_sym]
-    @permissions = level_permissions[name.to_sym] || []
-  end
-
-  def self.all_levels
-    %i[restricted probation regular trusted exemplary]
-  end
-
-  def self.from_score(score)
-    all_levels.find do |level|
-      range = level_score_ranges[level]
-      score >= range.first && (range.last.nil? || score <= range.last)
-    end || :restricted
-  end
-
-  def allows?(permission)
-    permissions.include?(permission.to_sym)
-  end
-
-  def can_post_content?
-    allows?(:post_content)
-  end
-
-  def can_moderate?
-    allows?(:moderate_content)
-  end
-
-  def can_access_premium_features?
-    allows?(:premium_features)
-  end
-
-  private
-
-  def level_rankings
-    {
-      restricted: 1,
-      probation: 2,
-      regular: 3,
-      trusted: 4,
-      exemplary: 5
-    }
-  end
-
-  def level_score_ranges
-    {
-      restricted: [-Float::INFINITY, -50],
-      probation: [-49, 0],
-      regular: [1, 100],
-      trusted: [101, 500],
-      exemplary: [501, Float::INFINITY]
-    }
-  end
-
-  def level_permissions
-    {
-      restricted: [],
-      probation: [:read_content],
-      regular: [:read_content, :post_content, :comment],
-      trusted: [:read_content, :post_content, :comment, :premium_features, :early_access],
-      exemplary: [:read_content, :post_content, :comment, :premium_features, :early_access, :moderate_content, :priority_support]
-    }
-  end
-end
+# Domain Events for Reputation System
+require_relative 'reputation_events/reputation_gained_event'
+require_relative 'reputation_events/reputation_lost_event'
+require_relative 'reputation_events/reputation_reset_event'
+require_relative 'reputation_events/reputation_level_changed_event'
+require_relative 'reputation_level'
 
 # Enhanced ActiveRecord model for storing reputation events
 # Optimized for high-performance reputation queries with proper indexing
 class UserReputationEvent < ApplicationRecord
-<<<<<<< HEAD
-  belongs_to :user, counter_cache: :reputation_score
-
-  # Validations for data integrity
-  validates :points, presence: true, numericality: { only_integer: true, allow_nil: false }
-  validates :reason, presence: true, length: { maximum: 255 }
-
-  # Scopes for efficient querying
-  scope :by_user, ->(user_id) { where(user_id: user_id) }
-  scope :recent, -> { order(created_at: :desc) }
-  scope :positive_points, -> { where('points > 0') }
-  scope :negative_points, -> { where('points < 0') }
-
-  # Methods for business logic
-  def positive?
-    points > 0
-  end
-
-  def negative?
-    points < 0
-  end
-
-  # Ensure immutability for certain fields (override update if needed)
-  before_update :prevent_updates_to_critical_fields
-
-  private
-
-  def prevent_updates_to_critical_fields
-    # Prevent updates to points and reason after creation to maintain event integrity
-    errors.add(:base, 'Cannot update points or reason after creation') if points_changed? || reason_changed?
-    throw(:abort) if errors.any?
-=======
   # Table name and primary key
   self.table_name = 'user_reputation_events'
   self.primary_key = 'id'
 
   # Relationships
-  belongs_to :user, class_name: 'User', foreign_key: 'user_id'
+  belongs_to :user, class_name: 'User', foreign_key: 'user_id', counter_cache: :reputation_score
 
   # Enums for better type safety
   enum event_type: {
@@ -383,8 +34,8 @@
   }
 
   # Validations
-  validates :user_id, :event_type, :points_change, presence: true
-  validates :points_change, numericality: { greater_than_or_equal_to: -1000, less_than_or_equal_to: 1000 }
+  validates :user_id, presence: true
+  validates :points_change, presence: true, numericality: { greater_than_or_equal_to: -1000, less_than_or_equal_to: 1000 }
   validates :reason, presence: true, length: { maximum: 500 }
   validates :source_type, length: { maximum: 100 }, allow_nil: true
   validates :violation_type, inclusion: { in: %w[spam harassment fraud scam inappropriate_content] }, allow_nil: true
@@ -398,13 +49,7 @@
   scope :by_event_type, ->(type) { where(event_type: type) }
   scope :by_level, ->(level) { where(reputation_level: level) }
   scope :high_impact, -> { where('ABS(points_change) >= 50') }
-
-  # Optimized indexes (these would be added via migration)
-  # add_index :user_reputation_events, [:user_id, :created_at]
-  # add_index :user_reputation_events, [:event_type, :created_at]
-  # add_index :user_reputation_events, [:reputation_level, :user_id]
-  # add_index :user_reputation_events, :source_type
-  # add_index :user_reputation_events, :points_change
+  scope :ordered_by_date, -> { order(created_at: :desc) }
 
   # Instance methods
   def gain?
@@ -466,7 +111,17 @@
     end
   end
 
+  # Ensure immutability for certain fields
+  before_update :prevent_updates_to_critical_fields
+
   private
+
+  def prevent_updates_to_critical_fields
+    if points_change_changed? || reason_changed?
+      errors.add(:base, 'Cannot update points or reason after creation')
+      throw(:abort)
+    end
+  end
 
   # Custom validation methods
   def validate_points_change
@@ -498,6 +153,5 @@
     circuit_breaker.execute do
       yield
     end
->>>>>>> cab21001
   end
 end