--- conflicted
+++ resolved
@@ -1,56 +1,3 @@
-<<<<<<< HEAD
-# UserCurrencyPreference Model - Enterprise-Grade Implementation
-#
-# This model represents a user's preferred currency, serving as a join table
-# between User and Currency models. It adheres to the Prime Mandate principles:
-#
-# - Epistemic Mandate: Self-elucidating structure with clear associations and validations.
-# - Chronometric Mandate: Optimized queries with scopes to prevent N+1 issues.
-# - Architectural Zenith: Scalable design supporting high-load scenarios.
-# - Antifragility Postulate: Robust validations ensuring data integrity.
-#
-# The model enforces a one-to-one relationship between users and their currency preferences,
-# with built-in uniqueness constraints and referential integrity.
-
-class UserCurrencyPreference < ApplicationRecord
-  # Associations - Core relationships with foreign key constraints
-  belongs_to :user, inverse_of: :user_currency_preference
-  belongs_to :currency, inverse_of: :user_currency_preferences
-
-  # Validations - Enterprise-grade constraints for data integrity
-  validates :user_id, presence: true, uniqueness: true
-  validates :currency_id, presence: true
-
-  # Scopes - Optimized query patterns for performance
-  scope :for_active_currencies, -> {
-    joins(:currency).where(currencies: { active: true })
-  }
-
-  scope :by_currency_code, ->(code) {
-    joins(:currency).where(currencies: { code: code })
-  }
-
-  # Instance Methods - Utility functions for preference management
-
-  # Returns the associated currency object
-  def preferred_currency
-    currency
-  end
-
-  # Updates the user's currency preference
-  # @param new_currency [Currency] The new currency to set as preference
-  # @return [Boolean] Success status of the update
-  def update_preference(new_currency)
-    update(currency: new_currency)
-  end
-
-  # Checks if the preference is for an active currency
-  # @return [Boolean] True if the associated currency is active
-  def active_preference?
-    currency&.active?
-  end
-end
-=======
 # Enterprise-Grade User Currency Preference Model - Clean Architecture Implementation
 #
 # This model follows the Prime Mandate principles:
@@ -58,6 +5,9 @@
 # - Hermetic Decoupling: Isolated from service layer concerns
 # - Asymptotic Optimality: Optimized for database performance
 # - Architectural Zenith: Designed for horizontal scalability
+# - Epistemic Mandate: Self-elucidating structure with clear associations
+# - Chronometric Mandate: Optimized queries to prevent N+1 issues
+# - Antifragility Postulate: Robust validations ensuring data integrity
 #
 # The UserCurrencyPreference model serves as a pure data access layer, delegating all
 # business logic to appropriate service objects for maximum modularity
@@ -65,8 +15,8 @@
 
 class UserCurrencyPreference < ApplicationRecord
   # Core associations - essential relationships only
-  belongs_to :user, null: false
-  belongs_to :currency, null: false
+  belongs_to :user, inverse_of: :user_currency_preference, null: false
+  belongs_to :currency, inverse_of: :user_currency_preferences, null: false
 
   # Enhanced validations with enterprise-grade constraints
   validates :user_id, presence: true, uniqueness: true
@@ -76,8 +26,9 @@
   scope :active, -> { joins(:currency).where(currencies: { active: true }) }
   scope :supported, -> { joins(:currency).where(currencies: { supported: true }) }
   scope :by_currency_code, ->(code) { joins(:currency).where(currencies: { code: code }) }
+  scope :for_active_currencies, -> { joins(:currency).where(currencies: { active: true }) }
 
-  # ==================== CLEAN SERVICE DELEGATION METHODS ====================
+  # ==================== SERVICE DELEGATION METHODS ====================
 
   # Currency Preference Management - Delegate to dedicated services
   def update_preference(new_currency_id, context = {})
@@ -88,9 +39,9 @@
     CurrencyPreferenceService.new(self, context).validate_preference_change(new_currency)
   end
 
-  # ==================== SIMPLE INSTANCE METHODS ====================
+  # ==================== INSTANCE METHODS ====================
 
-  # Utility methods
+  # Utility methods for accessing currency details
   def currency_code
     currency&.code
   end
@@ -101,6 +52,17 @@
 
   def currency_symbol
     currency&.symbol
+  end
+
+  # Returns the associated currency object
+  def preferred_currency
+    currency
+  end
+
+  # Checks if the preference is for an active currency
+  # @return [Boolean] True if the associated currency is active
+  def active_preference?
+    currency&.active?
   end
 
   # ==================== PRIVATE METHODS ====================
@@ -122,5 +84,4 @@
 
   # Optimized callbacks - only essential data operations
   before_validation :validate_currency_status
-end
->>>>>>> cab21001
+end